--- conflicted
+++ resolved
@@ -36,22 +36,13 @@
         raise HTTPException(status_code=404, detail=f"Prompt file not found: {file_path}")
 
 # Load the prompts from files
-<<<<<<< HEAD
-HISTORY_FEEDBACK_PROMPT = load_prompt("prompts/history_feedback2.txt")
-HISTORY_ANALYSIS_PROMPT = load_prompt("prompts/history_analysis.txt")  # Prompt 1
-=======
 HISTORY_ANALYSIS_PROMPT = load_prompt("prompts/history_analysis_v2.txt")  # Prompt 1
->>>>>>> 77343886
 HISTORY_AETCOM_PROMPT = load_prompt("prompts/history_aetcom.txt")      # Prompt 2
 
 async def load_case_context(case_id: int) -> str:
     """Load the case context from the case file."""
     try:
-<<<<<<< HEAD
-        file_path = Path(f"case-data/case{case_id}/case_summary_history.txt")
-=======
         file_path = Path(f"{CASE_DATA_PATH_PATTERN.format(case_id)}/{HISTORY_CONTEXT_FILENAME}")
->>>>>>> 77343886
         if not file_path.exists():
             raise FileNotFoundError(f"Case document not found for case {case_id}")
         
@@ -113,17 +104,10 @@
         raise HTTPException(status_code=404, detail="No active session found")
     
     return student_id, session_data
-<<<<<<< HEAD
-
-@router.get("/history-taking")
-async def get_history_feedback():
-    """Generate feedback for history taking using Gemini."""
-=======
  
 @router.get("/history-taking/analysis")
 async def get_history_analysis():
     """Step 1: Generate detailed analysis and overall score."""
->>>>>>> 77343886
     try:
         print(f"\n[{datetime.now()}] 🔍 Starting history analysis generation (Step 1)")
         
@@ -159,11 +143,7 @@
             student_questions=json.dumps(student_questions, indent=2)
         )
         
-<<<<<<< HEAD
-        # Prepare the content for generation
-=======
         # Generate the analysis
->>>>>>> 77343886
         start_time = datetime.now()
         content = {
             "contents": [
@@ -176,8 +156,6 @@
             "generation_config": generation_config
         }
         
-<<<<<<< HEAD
-=======
         response = await asyncio.to_thread(model.generate_content, **content)
         
         # Process and return the response
@@ -265,7 +243,6 @@
             "generation_config": generation_config
         }
         
->>>>>>> 77343886
         response = await asyncio.to_thread(model.generate_content, **content)
         
         # Process and return the response
@@ -295,182 +272,6 @@
         }
         
     except Exception as e:
-<<<<<<< HEAD
-        error_msg = f"[{datetime.now()}] ❌ Error in get_history_feedback:\n"
-        error_msg += f"[DEBUG] Error type: {type(e).__name__}\n"
-        error_msg += f"[DEBUG] Error message: {str(e)}\n"
-        print(error_msg)
-        raise HTTPException(status_code=500, detail=error_msg)
-
-@router.get("/history-taking/analysis")
-async def get_history_analysis():
-    """Step 1: Generate detailed analysis and overall score."""
-    try:
-        print(f"\n[{datetime.now()}] 🔍 Starting history analysis generation (Step 1)")
-        
-        # Get session data
-        student_id, session_data = await get_session_data()
-        case_id = session_data["case_id"]
-        
-        # Load required data
-        context = await load_case_context(int(case_id))
-        expected_questions = await load_expected_questions(int(case_id))
-        
-        # Get student questions
-        student_questions = [
-            {
-                "question": interaction["question"],
-                "response": interaction["response"]
-            }
-            for interaction in session_data["interactions"]["history_taking"]
-        ]
-        
-        # Configure the model
-        model = genai.GenerativeModel('gemini-2.0-flash')
-        generation_config = {
-            "temperature": 0.7,
-            "top_p": 0.8,
-            "top_k": 40
-        }
-        
-        # Format the prompt with the required data
-        formatted_prompt = HISTORY_ANALYSIS_PROMPT.format(
-            case_context=context,
-            expected_questions=json.dumps(expected_questions, indent=2),
-            student_questions=json.dumps(student_questions, indent=2)
-        )
-        
-        # Generate the analysis
-        start_time = datetime.now()
-        content = {
-            "contents": [
-                {
-                    "parts": [
-                        {"text": formatted_prompt}
-                    ]
-                }
-            ],
-            "generation_config": generation_config
-        }
-        
-        response = await asyncio.to_thread(model.generate_content, **content)
-        
-        # Process and return the response
-        cleaned_content = clean_code_block(response.text)
-        analysis_result = json.loads(cleaned_content)
-        #add analysis_result to session
-        session_manager.add_history_analysis(student_id, analysis_result)
-        print(f"[DEBUG] Successfully saved analysis results to session")
-        return {
-            "case_id": case_id,
-            "student_id": student_id,
-            "timestamp": datetime.now().isoformat(),
-            "analysis_result": analysis_result,
-            "metadata": {
-                "processing_time_seconds": (datetime.now() - start_time).total_seconds(),
-                "model_version": model.model_name
-            }
-        }
-        
-    except Exception as e:
-        error_msg = f"Error in get_history_analysis: {str(e)}"
-        print(f"[{datetime.now()}] ❌ {error_msg}")
-        raise HTTPException(status_code=500, detail=error_msg)
-
-@router.get("/history-taking/aetcom")
-async def get_history_aetcom_feedback():
-    """Step 2: Generate domain scores and final feedback using analysis results."""
-    try:
-        print(f"\n[{datetime.now()}] 🔍 Starting AETCOM feedback generation (Step 2)")
-        
-        # Get session data
-        student_id, session_data = await get_session_data()
-        case_id = session_data["case_id"]
-        
-        # Get analysis results from session
-        if "feedback" not in session_data["interactions"] or \
-           "history_taking" not in session_data["interactions"]["feedback"] or \
-           "analysis" not in session_data["interactions"]["feedback"]["history_taking"]:
-            raise HTTPException(
-                status_code=400,
-                detail="Analysis results not found in session. Please run the analysis step first."
-            )
-            
-        analysis_result = session_data["interactions"]["feedback"]["history_taking"]["analysis"]
-       
-        
-        # Load required data
-        context = await load_case_context(int(case_id))
-        expected_questions = await load_expected_questions(int(case_id))
-        
-        # Get student questions
-        student_questions = [
-            {
-                "question": interaction["question"],
-                "response": interaction["response"]
-            }
-            for interaction in session_data["interactions"]["history_taking"]
-        ]
-        
-        # Configure the model
-        model = genai.GenerativeModel('gemini-2.0-flash')
-        generation_config = {
-            "temperature": 0.7,
-            "top_p": 0.8,
-            "top_k": 40
-        }
-        
-        # Format the prompt with the required data
-        formatted_prompt = HISTORY_AETCOM_PROMPT.format(
-            case_context=context,
-            expected_questions=json.dumps(expected_questions, indent=2),
-            student_questions=json.dumps(student_questions, indent=2),
-        )
-        
-        # Generate the feedback
-        start_time = datetime.now()
-        content = {
-            "contents": [
-                {
-                    "parts": [
-                        {"text": formatted_prompt}
-                    ]
-                }
-            ],
-            "generation_config": generation_config
-        }
-        
-        response = await asyncio.to_thread(model.generate_content, **content)
-        
-        # Process and return the response
-        cleaned_content = clean_code_block(response.text)
-        feedback_result = json.loads(cleaned_content)
-        
-        # Save both analysis and domain feedback to session
-        try:
-            session_manager.add_history_feedback(
-                student_id=student_id,
-                analysis_result=analysis_result,
-                domain_feedback=feedback_result
-            )
-            print(f"[DEBUG] Successfully saved feedback results to session")
-        except Exception as save_error:
-            print(f"[WARNING] Failed to save feedback to session: {str(save_error)}")
-        
-        return {
-            "case_id": case_id,
-            "student_id": student_id,
-            "timestamp": datetime.now().isoformat(),
-            "feedback_result": feedback_result,
-            "metadata": {
-                "processing_time_seconds": (datetime.now() - start_time).total_seconds(),
-                "model_version": model.model_name
-            }
-        }
-        
-    except Exception as e:
-=======
->>>>>>> 77343886
         error_msg = f"Error in get_history_aetcom_feedback: {str(e)}"
         print(f"[{datetime.now()}] ❌ {error_msg}")
         raise HTTPException(status_code=500, detail=error_msg)